--- conflicted
+++ resolved
@@ -54,7 +54,7 @@
 	metricsFactory MetricsFactory
 }
 
-type ExtendedContentHandler func(metricsCollectorFactory MetricsFactory, request []byte, filter TargetFilter) ([]byte, error)
+type ExtendedContentHandler func(metricsCollectorFactory MetricsFactory, request *http.Request, requestBody []byte, filter TargetFilter) ([]byte, error)
 
 func (s gatewayServer) indexHandler(w http.ResponseWriter, r *http.Request) {
 	metrics := s.metricsFactory("index")
@@ -77,25 +77,26 @@
 	metrics.Fire("success")
 }
 
-<<<<<<< HEAD
-func echoHandler(_ MetricsFactory, request []byte, filter TargetFilter) ([]byte, error) {
-	return request, nil
-}
-
-func bhttpHandler(metricsCollectorFactory MetricsFactory, binaryRequest []byte, filter TargetFilter) ([]byte, error) {
+func echoHandler(_ MetricsFactory, request *http.Request, requestBody []byte, filter TargetFilter) ([]byte, error) {
+	return requestBody, nil
+}
+
+func metadataHandler(metricsFactory MetricsFactory, request *http.Request, requestBody []byte, filter TargetFilter) ([]byte, error) {
+	metrics := metricsFactory("metadata_handler")
+
+	response, err := httputil.DumpRequest(request, true)
+
+	if err != nil {
+		metrics.Fire("metadata_dump_request_error")
+		return nil, err
+	}
+
+	return response, nil
+}
+
+func bhttpHandler(metricsCollectorFactory MetricsFactory, request *http.Request, binaryRequest []byte, filter TargetFilter) ([]byte, error) {
 	metrics := metricsCollectorFactory("content_bhttp_handler")
 
-=======
-func echoHandler(request *http.Request, requestBody []byte, filter TargetFilter) ([]byte, error) {
-	return requestBody, nil
-}
-
-func metadataHandler(request *http.Request, requestBody []byte, filter TargetFilter) ([]byte, error) {
-	return httputil.DumpRequest(request, true)
-}
-
-func bhttpHandler(request *http.Request, binaryRequest []byte, filter TargetFilter) ([]byte, error) {
->>>>>>> 960f62f1
 	request, err := ohttp.UnmarshalBinaryRequest(binaryRequest)
 	if err != nil {
 		metrics.Fire("request_unmarshal_error")
@@ -127,18 +128,12 @@
 	return response, nil
 }
 
-<<<<<<< HEAD
-func protobufHandler(metricsFactory MetricsFactory, binaryRequest []byte, filter TargetFilter) ([]byte, error) {
+func protobufHandler(metricsFactory MetricsFactory, request *http.Request, binaryRequest []byte, filter TargetFilter) ([]byte, error) {
 	metrics := metricsFactory("content_protobuf_handler")
 
-	request := &Request{}
-	if err := proto.Unmarshal(binaryRequest, request); err != nil {
-		metrics.Fire("request_unmarshal_error")
-=======
-func protobufHandler(request *http.Request, binaryRequest []byte, filter TargetFilter) ([]byte, error) {
 	req := &Request{}
 	if err := proto.Unmarshal(binaryRequest, req); err != nil {
->>>>>>> 960f62f1
+		metrics.Fire("request_unmarshal_error")
 		return nil, err
 	}
 
@@ -177,17 +172,13 @@
 	return response, nil
 }
 
-<<<<<<< HEAD
-func customHandler(_ MetricsFactory, request []byte, filter TargetFilter) ([]byte, error) {
-=======
-func customHandler(request *http.Request, requestBody []byte, filter TargetFilter) ([]byte, error) {
->>>>>>> 960f62f1
+func customHandler(_ MetricsFactory, request *http.Request, requestBody []byte, filter TargetFilter) ([]byte, error) {
 	return nil, fmt.Errorf("Not implemented")
 }
 
 func metricsContentHandlerWrapper(metricsFactory MetricsFactory, handler ExtendedContentHandler) ContentHandler {
-	return func(request []byte, filter TargetFilter) ([]byte, error) {
-		return handler(metricsFactory, request, filter)
+	return func(request *http.Request, requestBody []byte, filter TargetFilter) ([]byte, error) {
+		return handler(metricsFactory, request, requestBody, filter)
 	}
 }
 
@@ -280,14 +271,9 @@
 	metricsFactory := CreateStatsDMetricsFactory("ohttp_gateway", statsd_client)
 
 	handlers := make(map[string]ContentHandler)
-<<<<<<< HEAD
-	handlers[gatewayEndpoint] = metricsContentHandlerWrapper(metricsFactory, targetHandler) // Content-specific handler
-	handlers[echoEndpoint] = metricsContentHandlerWrapper(metricsFactory, echoHandler)      // Content-agnostic handler
-=======
-	handlers[gatewayEndpoint] = targetHandler    // Content-specific handler
-	handlers[echoEndpoint] = echoHandler         // Content-agnostic handler
-	handlers[metadataEndpoint] = metadataHandler // Metadata handler
->>>>>>> 960f62f1
+	handlers[gatewayEndpoint] = metricsContentHandlerWrapper(metricsFactory, targetHandler)    // Content-specific handler
+	handlers[echoEndpoint] = metricsContentHandlerWrapper(metricsFactory, echoHandler)         // Content-agnostic handler
+	handlers[metadataEndpoint] = metricsContentHandlerWrapper(metricsFactory, metadataHandler) // Metadata handler
 	target := &gatewayResource{
 		verbose:        true,
 		keyID:          keyID,
