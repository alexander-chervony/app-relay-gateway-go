--- conflicted
+++ resolved
@@ -81,11 +81,10 @@
 	return requestBody, nil
 }
 
-<<<<<<< HEAD
 func metadataHandler(request *http.Request, requestBody []byte, filter TargetFilter, metricsFactory MetricsFactory) ([]byte, error) {
 	metrics := metricsFactory("metadata_handler")
 
-	response, err := httputil.DumpRequest(request, true)
+	response, err := httputil.DumpRequest(request, false)
 
 	if err != nil {
 		metrics.Fire("metadata_dump_request_error")
@@ -94,10 +93,6 @@
 
 	metrics.Fire("success")
 	return response, nil
-=======
-func metadataHandler(request *http.Request, requestBody []byte, filter TargetFilter) ([]byte, error) {
-	return httputil.DumpRequest(request, false)
->>>>>>> 263caa30
 }
 
 func bhttpHandler(request *http.Request, binaryRequest []byte, filter TargetFilter, metricsFactory MetricsFactory) ([]byte, error) {
